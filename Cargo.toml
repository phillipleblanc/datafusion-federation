[workspace]
resolver = "2"

members = [
    "datafusion-federation",
    "examples",
    "sources/sql",
    "sources/flight-sql",
]

[patch.crates-io]
# connectorx = { path = "../connector-x/connectorx" }
# datafusion = { path = "../arrow-datafusion/datafusion/core" }

[workspace.package]
version = "0.1.3"
edition = "2021"
license = "Apache-2.0"
readme = "README.md"


[workspace.dependencies]
async-trait = "0.1.77"
<<<<<<< HEAD
datafusion = "37.1.0"
datafusion-substrait = "37.1.0"
tracing = "0.1.40"
=======
datafusion = "38.0.0"
datafusion-substrait = "38.0.0"
>>>>>>> 5d9b98f0
<|MERGE_RESOLUTION|>--- conflicted
+++ resolved
@@ -21,11 +21,6 @@
 
 [workspace.dependencies]
 async-trait = "0.1.77"
-<<<<<<< HEAD
-datafusion = "37.1.0"
-datafusion-substrait = "37.1.0"
-tracing = "0.1.40"
-=======
 datafusion = "38.0.0"
 datafusion-substrait = "38.0.0"
->>>>>>> 5d9b98f0
+tracing = "0.1.40"